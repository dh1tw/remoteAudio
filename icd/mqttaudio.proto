package icd;

message AudioData{
    optional int32 channels = 1;
    optional int32 frame_length = 2;
    optional int32 sampling_rate = 3;
    optional int32 bitrate = 4;
<<<<<<< HEAD
    repeated sint32 audio = 5;
=======
    repeated sint32 audio = 6 [packed=true];
>>>>>>> 5d338b10
}<|MERGE_RESOLUTION|>--- conflicted
+++ resolved
@@ -5,9 +5,5 @@
     optional int32 frame_length = 2;
     optional int32 sampling_rate = 3;
     optional int32 bitrate = 4;
-<<<<<<< HEAD
-    repeated sint32 audio = 5;
-=======
     repeated sint32 audio = 6 [packed=true];
->>>>>>> 5d338b10
 }