--- conflicted
+++ resolved
@@ -55,12 +55,6 @@
 	Topic string
 }
 
-<<<<<<< HEAD
-type AudioData struct {
-	Data8  []int8
-	Data16 []int16
-	Data32 []int32
-=======
 // AudioDevice contains the configuration for an Audio Device
 type AudioDevice struct {
 	AudioStream
@@ -69,7 +63,6 @@
 	ToDeserialize   chan AudioMsg
 	AudioLoopbackCh chan AudioMsg
 	EventCh         chan interface{}
->>>>>>> 5d338b10
 }
 
 // IdentifyDevice checks if the Audio Devices actually exist
