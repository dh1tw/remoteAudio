--- conflicted
+++ resolved
@@ -18,40 +18,13 @@
 		return err
 	}
 
-<<<<<<< HEAD
-	// var channels, samplingrate, bitrate, frames int
-	var channels, samplingrate, bitrate int
-=======
 	var samplingrate float64
 	var channels, bitrate int
->>>>>>> 5d338b10
 
 	if msg.Channels != nil {
 		channels = int(msg.GetChannels())
 	}
 
-<<<<<<< HEAD
-	if channels != ad.AudioStream.Channels {
-		return errors.New("unequal Channels")
-	}
-
-	// if msg.FrameLength != nil {
-	// 	frames = int(msg.GetFrameLength())
-	// }
-
-	if msg.String != nil {
-		samplingrate = int(msg.GetSamplingRate())
-	}
-
-	if float64(samplingrate) != ad.AudioStream.Samplingrate {
-		return errors.New("unequal Samplingrate")
-	}
-
-	// only accept 8 or 16 bit streams
-	if msg.Bitrate != nil {
-		bitrate = int(msg.GetBitrate())
-		if bitrate != 8 && bitrate != 16 && bitrate != 32 {
-=======
 	if msg.SamplingRate != nil {
 		samplingrate = float64(msg.GetSamplingRate())
 	}
@@ -60,49 +33,12 @@
 	if msg.Bitrate != nil {
 		bitrate = int(msg.GetBitrate())
 		if bitrate != 8 && bitrate != 12 && bitrate != 16 && bitrate != 32 {
->>>>>>> 5d338b10
 			return errors.New("incompatible bitrate")
 		}
 	} else {
 		return errors.New("unknown bitrate")
 	}
 
-<<<<<<< HEAD
-	if len(msg.Audio) > 0 {
-		ad.out.Data32 = msg.Audio
-	} else {
-		return errors.New("Audio stream empty")
-	}
-
-	// if bitrate == 8 {
-	// 	if len(msg.Audio) != int(frames*channels) {
-	// 		fmt.Println("msg length: ", len(msg.Audio), int(frames*channels), frames*channels)
-	// 		return errors.New("audio data does not match frame buffer * channels")
-	// 	}
-	// } else if bitrate == 16 {
-	// 	if len(msg.Audio) != int(frames*channels)*2 {
-	// 		fmt.Println("msg length: ", len(msg.Audio), int(frames*channels), frames*channels)
-	// 		return errors.New("audio data does not match frame buffer * channels")
-	// 	}
-	// }
-
-	// if float64(samplingrate) != ad.Samplingrate {
-	// 	return errors.New("unequal sampling rate")
-	// }
-
-	// if msg.Audio != nil {
-	// 	if bitrate == 16 {
-	// 		for i := 0; i < len(msg.Audio)/2; i++ {
-	// 			sample := binary.LittleEndian.Uint16(msg.Audio[i*2 : i*2+2])
-	// 			ad.out.Data16[i] = int16(sample)
-	// 		}
-	// 	} else if bitrate == 8 {
-	// 		for i := 0; i < len(msg.Audio); i++ {
-	// 			ad.out.Data8[i] = int8(msg.Audio[i])
-	// 		}
-	// 	}
-	// }
-=======
 	if len(msg.Audio) == 0 {
 		return errors.New("empty audio buffer")
 	}
@@ -151,6 +87,5 @@
 		ad.out = convertedAudio
 	}
 
->>>>>>> 5d338b10
 	return nil
 }