package audio

import (
	"fmt"
	"os"

	samplerate "github.com/dh1tw/samplerate"
	"github.com/gordonklaus/portaudio"
)

func PlayerSync(ad AudioDevice) {

	portaudio.Initialize()
	defer portaudio.Terminate()

	//out doesn't need to be initialized with a fixed buffer size
	//since the slice will be copied from the incoming data
	//and will therefore replay any buffer size
<<<<<<< HEAD
	// var out []int16

	ad.out.Data32 = make([]int32, ad.FramesPerBuffer*ad.Channels)
	ad.out.Data16 = make([]int16, ad.FramesPerBuffer*ad.Channels)
	ad.out.Data8 = make([]int8, ad.FramesPerBuffer*ad.Channels)
=======
>>>>>>> 5d338b10

	var deviceInfo *portaudio.DeviceInfo
	var err error

	if ad.DeviceName == "default" {
		deviceInfo, err = portaudio.DefaultOutputDevice()
		if err != nil {
			fmt.Println(err)
		}
	} else {
		if err := ad.IdentifyDevice(); err != nil {
			fmt.Println(err)
			os.Exit(-1)
		}
	}

	// streamParm := portaudio.LowLatencyParameters(nil, deviceInfo)

	streamDeviceParam := portaudio.StreamDeviceParameters{
		Device:   deviceInfo,
		Channels: ad.Channels,
		Latency:  ad.Latency,
	}

	streamParm := portaudio.StreamParameters{
		FramesPerBuffer: ad.FramesPerBuffer,
		Output:          streamDeviceParam,
		SampleRate:      ad.Samplingrate,
	}

	var stream *portaudio.Stream

<<<<<<< HEAD
	if ad.Bitrate == 8 {
		stream, err = portaudio.OpenStream(streamParm, ad.out.Data8)
	} else if ad.Bitrate == 16 {
		stream, err = portaudio.OpenStream(streamParm, ad.out.Data16)
	} else if ad.Bitrate == 32 {
		stream, err = portaudio.OpenStream(streamParm, ad.out.Data16)
=======
	stream, err = portaudio.OpenStream(streamParm, &ad.out)
	if err != nil {
		fmt.Println(err)
>>>>>>> 5d338b10
	}
	defer stream.Close()

	ad.Converter, err = samplerate.New(samplerate.SRC_LINEAR, ad.Channels, 65536)
	if err != nil {
		fmt.Println(err)
		os.Exit(-1)
	}
	defer samplerate.Delete(ad.Converter)

	defer stream.Stop()

	stream.Start()

	// enableLoopback := false

	for {
		select {
		case msg := <-ad.ToDeserialize:
			// if !enableLoopback {
			// fmt.Println(stream.Info())
			err := ad.DeserializeAudioMsg(msg.Data)
			if err != nil {
				fmt.Println(err)
			} else {
				stream.Write()
			}
			// }
			// case echo := <-ad.AudioLoopbackCh:
			// 	// fmt.Println(stream.Info())
			// 	out = echo.Raw
			// 	stream.Write()

			// case ev := <-ad.EventCh:
			// 	enableLoopback = ev.(events.Event).EnableLoopback
		}
	}
}<|MERGE_RESOLUTION|>--- conflicted
+++ resolved
@@ -16,14 +16,6 @@
 	//out doesn't need to be initialized with a fixed buffer size
 	//since the slice will be copied from the incoming data
 	//and will therefore replay any buffer size
-<<<<<<< HEAD
-	// var out []int16
-
-	ad.out.Data32 = make([]int32, ad.FramesPerBuffer*ad.Channels)
-	ad.out.Data16 = make([]int16, ad.FramesPerBuffer*ad.Channels)
-	ad.out.Data8 = make([]int8, ad.FramesPerBuffer*ad.Channels)
-=======
->>>>>>> 5d338b10
 
 	var deviceInfo *portaudio.DeviceInfo
 	var err error
@@ -56,18 +48,9 @@
 
 	var stream *portaudio.Stream
 
-<<<<<<< HEAD
-	if ad.Bitrate == 8 {
-		stream, err = portaudio.OpenStream(streamParm, ad.out.Data8)
-	} else if ad.Bitrate == 16 {
-		stream, err = portaudio.OpenStream(streamParm, ad.out.Data16)
-	} else if ad.Bitrate == 32 {
-		stream, err = portaudio.OpenStream(streamParm, ad.out.Data16)
-=======
 	stream, err = portaudio.OpenStream(streamParm, &ad.out)
 	if err != nil {
 		fmt.Println(err)
->>>>>>> 5d338b10
 	}
 	defer stream.Close()
 
